<Project Sdk="Microsoft.NET.Sdk">

  <PropertyGroup>
    <TargetFramework>$(NetCurrent)</TargetFramework>
  </PropertyGroup>

  <ItemGroup>
    <!-- this file is included as a link, as both components rely on different versions of EF (for now) -->
    <Compile Include="..\Aspire.Npgsql.EntityFrameworkCore.PostgreSQL.Tests\TestDbContext.cs" Link="TestDbContext.cs" />

<<<<<<< HEAD
    <None Include="$(RepoRoot)src/Components/Aspire.Oracle.EntityFrameworkCore/ConfigurationSchema.json" CopyToOutputDirectory="PreserveNewest" />
=======
    <None Include="$(RepoRoot)src\Components\Aspire.Oracle.EntityFrameworkCore\ConfigurationSchema.json" CopyToOutputDirectory="PreserveNewest" />
>>>>>>> dff1467f
  </ItemGroup>

  <ItemGroup>
    <ProjectReference Include="..\..\src\Components\Aspire.Oracle.EntityFrameworkCore\Aspire.Oracle.EntityFrameworkCore.csproj" />
    <ProjectReference Include="..\Aspire.Components.Common.Tests\Aspire.Components.Common.Tests.csproj" />
  </ItemGroup>

</Project><|MERGE_RESOLUTION|>--- conflicted
+++ resolved
@@ -8,11 +8,7 @@
     <!-- this file is included as a link, as both components rely on different versions of EF (for now) -->
     <Compile Include="..\Aspire.Npgsql.EntityFrameworkCore.PostgreSQL.Tests\TestDbContext.cs" Link="TestDbContext.cs" />
 
-<<<<<<< HEAD
-    <None Include="$(RepoRoot)src/Components/Aspire.Oracle.EntityFrameworkCore/ConfigurationSchema.json" CopyToOutputDirectory="PreserveNewest" />
-=======
     <None Include="$(RepoRoot)src\Components\Aspire.Oracle.EntityFrameworkCore\ConfigurationSchema.json" CopyToOutputDirectory="PreserveNewest" />
->>>>>>> dff1467f
   </ItemGroup>
 
   <ItemGroup>
