<?xml version="1.0" encoding="utf-8"?>
<Dependencies>
  <ProductDependencies>
<<<<<<< HEAD
    <Dependency Name="Microsoft.DeveloperControlPlane.darwin-amd64" Version="0.9.0">
      <Uri>https://github.com/microsoft/usvc-apiserver</Uri>
      <Sha>f9530dc2f2c52fac27d9c525f142d5d663500158</Sha>
    </Dependency>
    <Dependency Name="Microsoft.DeveloperControlPlane.darwin-arm64" Version="0.9.0">
      <Uri>https://github.com/microsoft/usvc-apiserver</Uri>
      <Sha>f9530dc2f2c52fac27d9c525f142d5d663500158</Sha>
    </Dependency>
    <Dependency Name="Microsoft.DeveloperControlPlane.linux-amd64" Version="0.9.0">
      <Uri>https://github.com/microsoft/usvc-apiserver</Uri>
      <Sha>f9530dc2f2c52fac27d9c525f142d5d663500158</Sha>
    </Dependency>
    <Dependency Name="Microsoft.DeveloperControlPlane.linux-arm64" Version="0.9.0">
      <Uri>https://github.com/microsoft/usvc-apiserver</Uri>
      <Sha>f9530dc2f2c52fac27d9c525f142d5d663500158</Sha>
    </Dependency>
    <Dependency Name="Microsoft.DeveloperControlPlane.windows-386" Version="0.9.0">
      <Uri>https://github.com/microsoft/usvc-apiserver</Uri>
      <Sha>f9530dc2f2c52fac27d9c525f142d5d663500158</Sha>
    </Dependency>
    <Dependency Name="Microsoft.DeveloperControlPlane.windows-amd64" Version="0.9.0">
      <Uri>https://github.com/microsoft/usvc-apiserver</Uri>
      <Sha>f9530dc2f2c52fac27d9c525f142d5d663500158</Sha>
    </Dependency>
    <Dependency Name="Microsoft.DeveloperControlPlane.windows-arm64" Version="0.9.0">
      <Uri>https://github.com/microsoft/usvc-apiserver</Uri>
      <Sha>f9530dc2f2c52fac27d9c525f142d5d663500158</Sha>
    </Dependency>
    <Dependency Name="Microsoft.Extensions.Http.Resilience" Version="9.0.0-preview.9.24524.6">
      <Uri>https://github.com/dotnet/extensions</Uri>
      <Sha>7fe79a39d7e28f46eaa51d82a3d433bff73bd3cd</Sha>
    </Dependency>
    <Dependency Name="Microsoft.Extensions.TimeProvider.Testing" Version="9.0.0-preview.9.24524.6">
      <Uri>https://github.com/dotnet/extensions</Uri>
      <Sha>7fe79a39d7e28f46eaa51d82a3d433bff73bd3cd</Sha>
    </Dependency>
    <Dependency Name="Microsoft.Extensions.Diagnostics.Testing" Version="9.0.0-preview.9.24524.6">
      <Uri>https://github.com/dotnet/extensions</Uri>
      <Sha>7fe79a39d7e28f46eaa51d82a3d433bff73bd3cd</Sha>
=======
    <Dependency Name="Microsoft.DeveloperControlPlane.darwin-amd64" Version="0.8.13">
      <Uri>https://github.com/microsoft/usvc-apiserver</Uri>
      <Sha>9582c787e7963a2acf11111e5bc5a4938e7fe3ab</Sha>
    </Dependency>
    <Dependency Name="Microsoft.DeveloperControlPlane.darwin-arm64" Version="0.8.13">
      <Uri>https://github.com/microsoft/usvc-apiserver</Uri>
      <Sha>9582c787e7963a2acf11111e5bc5a4938e7fe3ab</Sha>
    </Dependency>
    <Dependency Name="Microsoft.DeveloperControlPlane.linux-amd64" Version="0.8.13">
      <Uri>https://github.com/microsoft/usvc-apiserver</Uri>
      <Sha>9582c787e7963a2acf11111e5bc5a4938e7fe3ab</Sha>
    </Dependency>
    <Dependency Name="Microsoft.DeveloperControlPlane.linux-arm64" Version="0.8.13">
      <Uri>https://github.com/microsoft/usvc-apiserver</Uri>
      <Sha>9582c787e7963a2acf11111e5bc5a4938e7fe3ab</Sha>
    </Dependency>
    <Dependency Name="Microsoft.DeveloperControlPlane.windows-386" Version="0.8.13">
      <Uri>https://github.com/microsoft/usvc-apiserver</Uri>
      <Sha>9582c787e7963a2acf11111e5bc5a4938e7fe3ab</Sha>
    </Dependency>
    <Dependency Name="Microsoft.DeveloperControlPlane.windows-amd64" Version="0.8.13">
      <Uri>https://github.com/microsoft/usvc-apiserver</Uri>
      <Sha>9582c787e7963a2acf11111e5bc5a4938e7fe3ab</Sha>
    </Dependency>
    <Dependency Name="Microsoft.DeveloperControlPlane.windows-arm64" Version="0.8.13">
      <Uri>https://github.com/microsoft/usvc-apiserver</Uri>
      <Sha>9582c787e7963a2acf11111e5bc5a4938e7fe3ab</Sha>
    </Dependency>
    <Dependency Name="Microsoft.Extensions.Http.Resilience" Version="9.0.0">
      <Uri>https://dev.azure.com/dnceng/internal/_git/dotnet-extensions</Uri>
      <Sha>0968e75afa659e14f00e19085475a529c29c7b59</Sha>
    </Dependency>
    <Dependency Name="Microsoft.Extensions.TimeProvider.Testing" Version="9.0.0">
      <Uri>https://dev.azure.com/dnceng/internal/_git/dotnet-extensions</Uri>
      <Sha>0968e75afa659e14f00e19085475a529c29c7b59</Sha>
    </Dependency>
    <Dependency Name="Microsoft.Extensions.Diagnostics.Testing" Version="9.0.0">
      <Uri>https://dev.azure.com/dnceng/internal/_git/dotnet-extensions</Uri>
      <Sha>0968e75afa659e14f00e19085475a529c29c7b59</Sha>
>>>>>>> a4d5b87a
    </Dependency>
    <Dependency Name="Microsoft.Extensions.Configuration.Abstractions" Version="8.0.0">
      <Uri>https://dev.azure.com/dnceng/internal/_git/dotnet-runtime</Uri>
      <Sha>9cb3b725e3ad2b57ddc9fb2dd48d2d170563a8f5</Sha>
    </Dependency>
    <Dependency Name="Microsoft.Extensions.Configuration.Binder" Version="8.0.1">
      <Uri>https://dev.azure.com/dnceng/internal/_git/dotnet-runtime</Uri>
      <Sha>eddf880ac57b7f2c79a77592e3e6d24d1d02f112</Sha>
    </Dependency>
    <Dependency Name="Microsoft.Extensions.DependencyInjection.Abstractions" Version="8.0.2">
      <Uri>https://dev.azure.com/dnceng/internal/_git/dotnet-runtime</Uri>
      <Sha>81cabf2857a01351e5ab578947c7403a5b128ad1</Sha>
    </Dependency>
    <Dependency Name="Microsoft.Extensions.Hosting.Abstractions" Version="8.0.1">
      <Uri>https://dev.azure.com/dnceng/internal/_git/dotnet-runtime</Uri>
      <Sha>81cabf2857a01351e5ab578947c7403a5b128ad1</Sha>
    </Dependency>
    <Dependency Name="Microsoft.Extensions.Hosting" Version="8.0.1">
      <Uri>https://dev.azure.com/dnceng/internal/_git/dotnet-runtime</Uri>
      <Sha>81cabf2857a01351e5ab578947c7403a5b128ad1</Sha>
    </Dependency>
    <Dependency Name="Microsoft.Extensions.Http" Version="8.0.1">
      <Uri>https://dev.azure.com/dnceng/internal/_git/dotnet-runtime</Uri>
      <Sha>81cabf2857a01351e5ab578947c7403a5b128ad1</Sha>
    </Dependency>
    <Dependency Name="Microsoft.Extensions.Logging.Abstractions" Version="8.0.2">
      <Uri>https://dev.azure.com/dnceng/internal/_git/dotnet-runtime</Uri>
      <Sha>81cabf2857a01351e5ab578947c7403a5b128ad1</Sha>
    </Dependency>
    <Dependency Name="Microsoft.Extensions.Options" Version="8.0.2">
      <Uri>https://dev.azure.com/dnceng/internal/_git/dotnet-runtime</Uri>
      <Sha>1381d5ebd2ab1f292848d5b19b80cf71ac332508</Sha>
    </Dependency>
    <Dependency Name="Microsoft.Extensions.Primitives" Version="8.0.0">
      <Uri>https://dev.azure.com/dnceng/internal/_git/dotnet-runtime</Uri>
      <Sha>9cb3b725e3ad2b57ddc9fb2dd48d2d170563a8f5</Sha>
    </Dependency>
    <Dependency Name="Microsoft.NET.Runtime.WorkloadTesting.Internal" Version="9.0.0-preview.5.24272.3">
      <Uri>https://github.com/dotnet/runtime</Uri>
      <Sha>b83186a969946f61c71ad0da034936fac9947752</Sha>
    </Dependency>
<<<<<<< HEAD
    <Dependency Name="Microsoft.AspNetCore.OutputCaching.StackExchangeRedis" Version="8.0.10">
=======
    <Dependency Name="Microsoft.AspNetCore.OpenApi" Version="8.0.11">
      <Uri>https://dev.azure.com/dnceng/internal/_git/dotnet-aspnetcore</Uri>
      <Sha>47576478939fdd59b4400ad135f47938af486ab3</Sha>
    </Dependency>
    <Dependency Name="Microsoft.AspNetCore.OutputCaching.StackExchangeRedis" Version="8.0.11">
>>>>>>> a4d5b87a
      <Uri>https://dev.azure.com/dnceng/internal/_git/dotnet-aspnetcore</Uri>
      <Sha>47576478939fdd59b4400ad135f47938af486ab3</Sha>
    </Dependency>
    <Dependency Name="Microsoft.Extensions.Caching.StackExchangeRedis" Version="8.0.11">
      <Uri>https://dev.azure.com/dnceng/internal/_git/dotnet-aspnetcore</Uri>
      <Sha>47576478939fdd59b4400ad135f47938af486ab3</Sha>
    </Dependency>
    <Dependency Name="Microsoft.Extensions.Diagnostics.HealthChecks.EntityFrameworkCore" Version="8.0.11">
      <Uri>https://dev.azure.com/dnceng/internal/_git/dotnet-aspnetcore</Uri>
      <Sha>47576478939fdd59b4400ad135f47938af486ab3</Sha>
    </Dependency>
    <Dependency Name="Microsoft.Extensions.Diagnostics.HealthChecks" Version="8.0.11">
      <Uri>https://dev.azure.com/dnceng/internal/_git/dotnet-aspnetcore</Uri>
      <Sha>47576478939fdd59b4400ad135f47938af486ab3</Sha>
    </Dependency>
    <Dependency Name="Microsoft.Extensions.Features" Version="8.0.11">
      <Uri>https://dev.azure.com/dnceng/internal/_git/dotnet-aspnetcore</Uri>
      <Sha>47576478939fdd59b4400ad135f47938af486ab3</Sha>
    </Dependency>
    <Dependency Name="Microsoft.AspNetCore.Authentication.Certificate" Version="8.0.11">
      <Uri>https://dev.azure.com/dnceng/internal/_git/dotnet-aspnetcore</Uri>
      <Sha>47576478939fdd59b4400ad135f47938af486ab3</Sha>
    </Dependency>
    <Dependency Name="Microsoft.AspNetCore.Authentication.JwtBearer" Version="8.0.11">
      <Uri>https://dev.azure.com/dnceng/internal/_git/dotnet-aspnetcore</Uri>
      <Sha>47576478939fdd59b4400ad135f47938af486ab3</Sha>
    </Dependency>
    <Dependency Name="Microsoft.AspNetCore.Authentication.OpenIdConnect" Version="8.0.11">
      <Uri>https://dev.azure.com/dnceng/internal/_git/dotnet-aspnetcore</Uri>
      <Sha>47576478939fdd59b4400ad135f47938af486ab3</Sha>
    </Dependency>
    <Dependency Name="Microsoft.AspNetCore.TestHost" Version="8.0.11">
      <Uri>https://dev.azure.com/dnceng/internal/_git/dotnet-aspnetcore</Uri>
      <Sha>47576478939fdd59b4400ad135f47938af486ab3</Sha>
    </Dependency>
    <Dependency Name="Microsoft.EntityFrameworkCore.Cosmos" Version="8.0.11">
      <Uri>https://dev.azure.com/dnceng/internal/_git/dotnet-efcore</Uri>
      <Sha>5d020e763f00511c102f94fdf5bf525512d7daaf</Sha>
    </Dependency>
    <Dependency Name="Microsoft.EntityFrameworkCore.SqlServer" Version="8.0.11">
      <Uri>https://dev.azure.com/dnceng/internal/_git/dotnet-efcore</Uri>
      <Sha>5d020e763f00511c102f94fdf5bf525512d7daaf</Sha>
    </Dependency>
    <Dependency Name="Microsoft.EntityFrameworkCore.Tools" Version="8.0.11">
      <Uri>https://dev.azure.com/dnceng/internal/_git/dotnet-efcore</Uri>
      <Sha>5d020e763f00511c102f94fdf5bf525512d7daaf</Sha>
    </Dependency>
    <Dependency Name="Microsoft.EntityFrameworkCore.Design" Version="8.0.11">
      <Uri>https://dev.azure.com/dnceng/internal/_git/dotnet-efcore</Uri>
      <Sha>5d020e763f00511c102f94fdf5bf525512d7daaf</Sha>
    </Dependency>
    <!-- Intermediate is necessary for source build. -->
    <Dependency Name="Microsoft.SourceBuild.Intermediate.source-build-reference-packages" Version="9.0.0-alpha.1.24453.2">
      <Uri>https://github.com/dotnet/source-build-reference-packages</Uri>
      <Sha>eb436a482c2a0c6aa45578ea0a48fd3782c275b2</Sha>
      <SourceBuild RepoName="source-build-reference-packages" ManagedOnly="true" />
    </Dependency>
  </ProductDependencies>
  <ToolsetDependencies>
    <Dependency Name="Microsoft.DotNet.Arcade.Sdk" Version="9.0.0-beta.24516.2">
      <Uri>https://github.com/dotnet/arcade</Uri>
      <Sha>3c393bbd85ae16ddddba20d0b75035b0c6f1a52d</Sha>
    </Dependency>
    <Dependency Name="Microsoft.DotNet.Build.Tasks.Installers" Version="9.0.0-beta.24516.2">
      <Uri>https://github.com/dotnet/arcade</Uri>
      <Sha>3c393bbd85ae16ddddba20d0b75035b0c6f1a52d</Sha>
    </Dependency>
    <Dependency Name="Microsoft.DotNet.Build.Tasks.Workloads" Version="9.0.0-beta.24516.2">
      <Uri>https://github.com/dotnet/arcade</Uri>
      <Sha>3c393bbd85ae16ddddba20d0b75035b0c6f1a52d</Sha>
    </Dependency>
    <Dependency Name="Microsoft.DotNet.Helix.Sdk" Version="9.0.0-beta.24516.2">
      <Uri>https://github.com/dotnet/arcade</Uri>
      <Sha>3c393bbd85ae16ddddba20d0b75035b0c6f1a52d</Sha>
    </Dependency>
    <Dependency Name="Microsoft.DotNet.SharedFramework.Sdk" Version="9.0.0-beta.24516.2">
      <Uri>https://github.com/dotnet/arcade</Uri>
      <Sha>3c393bbd85ae16ddddba20d0b75035b0c6f1a52d</Sha>
    </Dependency>
    <Dependency Name="Microsoft.DotNet.RemoteExecutor" Version="9.0.0-beta.24516.2">
      <Uri>https://github.com/dotnet/arcade</Uri>
      <Sha>3c393bbd85ae16ddddba20d0b75035b0c6f1a52d</Sha>
    </Dependency>
    <Dependency Name="Microsoft.DotNet.XUnitExtensions" Version="9.0.0-beta.24516.2">
      <Uri>https://github.com/dotnet/arcade</Uri>
      <Sha>3c393bbd85ae16ddddba20d0b75035b0c6f1a52d</Sha>
    </Dependency>
    <Dependency Name="Microsoft.DotNet.XliffTasks" Version="9.0.0-beta.24516.2">
      <Uri>https://github.com/dotnet/arcade</Uri>
      <Sha>3c393bbd85ae16ddddba20d0b75035b0c6f1a52d</Sha>
    </Dependency>
    <!-- Intermediate is necessary for source build. -->
    <Dependency Name="Microsoft.SourceBuild.Intermediate.arcade" Version="9.0.0-beta.24516.2">
      <Uri>https://github.com/dotnet/arcade</Uri>
      <Sha>3c393bbd85ae16ddddba20d0b75035b0c6f1a52d</Sha>
      <SourceBuild RepoName="arcade" ManagedOnly="true" />
    </Dependency>
  </ToolsetDependencies>
</Dependencies><|MERGE_RESOLUTION|>--- conflicted
+++ resolved
@@ -1,7 +1,6 @@
 <?xml version="1.0" encoding="utf-8"?>
 <Dependencies>
   <ProductDependencies>
-<<<<<<< HEAD
     <Dependency Name="Microsoft.DeveloperControlPlane.darwin-amd64" Version="0.9.0">
       <Uri>https://github.com/microsoft/usvc-apiserver</Uri>
       <Sha>f9530dc2f2c52fac27d9c525f142d5d663500158</Sha>
@@ -30,46 +29,6 @@
       <Uri>https://github.com/microsoft/usvc-apiserver</Uri>
       <Sha>f9530dc2f2c52fac27d9c525f142d5d663500158</Sha>
     </Dependency>
-    <Dependency Name="Microsoft.Extensions.Http.Resilience" Version="9.0.0-preview.9.24524.6">
-      <Uri>https://github.com/dotnet/extensions</Uri>
-      <Sha>7fe79a39d7e28f46eaa51d82a3d433bff73bd3cd</Sha>
-    </Dependency>
-    <Dependency Name="Microsoft.Extensions.TimeProvider.Testing" Version="9.0.0-preview.9.24524.6">
-      <Uri>https://github.com/dotnet/extensions</Uri>
-      <Sha>7fe79a39d7e28f46eaa51d82a3d433bff73bd3cd</Sha>
-    </Dependency>
-    <Dependency Name="Microsoft.Extensions.Diagnostics.Testing" Version="9.0.0-preview.9.24524.6">
-      <Uri>https://github.com/dotnet/extensions</Uri>
-      <Sha>7fe79a39d7e28f46eaa51d82a3d433bff73bd3cd</Sha>
-=======
-    <Dependency Name="Microsoft.DeveloperControlPlane.darwin-amd64" Version="0.8.13">
-      <Uri>https://github.com/microsoft/usvc-apiserver</Uri>
-      <Sha>9582c787e7963a2acf11111e5bc5a4938e7fe3ab</Sha>
-    </Dependency>
-    <Dependency Name="Microsoft.DeveloperControlPlane.darwin-arm64" Version="0.8.13">
-      <Uri>https://github.com/microsoft/usvc-apiserver</Uri>
-      <Sha>9582c787e7963a2acf11111e5bc5a4938e7fe3ab</Sha>
-    </Dependency>
-    <Dependency Name="Microsoft.DeveloperControlPlane.linux-amd64" Version="0.8.13">
-      <Uri>https://github.com/microsoft/usvc-apiserver</Uri>
-      <Sha>9582c787e7963a2acf11111e5bc5a4938e7fe3ab</Sha>
-    </Dependency>
-    <Dependency Name="Microsoft.DeveloperControlPlane.linux-arm64" Version="0.8.13">
-      <Uri>https://github.com/microsoft/usvc-apiserver</Uri>
-      <Sha>9582c787e7963a2acf11111e5bc5a4938e7fe3ab</Sha>
-    </Dependency>
-    <Dependency Name="Microsoft.DeveloperControlPlane.windows-386" Version="0.8.13">
-      <Uri>https://github.com/microsoft/usvc-apiserver</Uri>
-      <Sha>9582c787e7963a2acf11111e5bc5a4938e7fe3ab</Sha>
-    </Dependency>
-    <Dependency Name="Microsoft.DeveloperControlPlane.windows-amd64" Version="0.8.13">
-      <Uri>https://github.com/microsoft/usvc-apiserver</Uri>
-      <Sha>9582c787e7963a2acf11111e5bc5a4938e7fe3ab</Sha>
-    </Dependency>
-    <Dependency Name="Microsoft.DeveloperControlPlane.windows-arm64" Version="0.8.13">
-      <Uri>https://github.com/microsoft/usvc-apiserver</Uri>
-      <Sha>9582c787e7963a2acf11111e5bc5a4938e7fe3ab</Sha>
-    </Dependency>
     <Dependency Name="Microsoft.Extensions.Http.Resilience" Version="9.0.0">
       <Uri>https://dev.azure.com/dnceng/internal/_git/dotnet-extensions</Uri>
       <Sha>0968e75afa659e14f00e19085475a529c29c7b59</Sha>
@@ -81,7 +40,6 @@
     <Dependency Name="Microsoft.Extensions.Diagnostics.Testing" Version="9.0.0">
       <Uri>https://dev.azure.com/dnceng/internal/_git/dotnet-extensions</Uri>
       <Sha>0968e75afa659e14f00e19085475a529c29c7b59</Sha>
->>>>>>> a4d5b87a
     </Dependency>
     <Dependency Name="Microsoft.Extensions.Configuration.Abstractions" Version="8.0.0">
       <Uri>https://dev.azure.com/dnceng/internal/_git/dotnet-runtime</Uri>
@@ -123,15 +81,11 @@
       <Uri>https://github.com/dotnet/runtime</Uri>
       <Sha>b83186a969946f61c71ad0da034936fac9947752</Sha>
     </Dependency>
-<<<<<<< HEAD
-    <Dependency Name="Microsoft.AspNetCore.OutputCaching.StackExchangeRedis" Version="8.0.10">
-=======
     <Dependency Name="Microsoft.AspNetCore.OpenApi" Version="8.0.11">
       <Uri>https://dev.azure.com/dnceng/internal/_git/dotnet-aspnetcore</Uri>
       <Sha>47576478939fdd59b4400ad135f47938af486ab3</Sha>
     </Dependency>
     <Dependency Name="Microsoft.AspNetCore.OutputCaching.StackExchangeRedis" Version="8.0.11">
->>>>>>> a4d5b87a
       <Uri>https://dev.azure.com/dnceng/internal/_git/dotnet-aspnetcore</Uri>
       <Sha>47576478939fdd59b4400ad135f47938af486ab3</Sha>
     </Dependency>
