--- conflicted
+++ resolved
@@ -33,19 +33,11 @@
       <Uri>https://github.com/dotnet/extensions</Uri>
       <Sha>8dcff4ab2e8242d8264a027385a30f79c1888627</Sha>
     </Dependency>
-<<<<<<< HEAD
-    <Dependency Name="Microsoft.Extensions.Diagnostics.Testing" Version="9.0.0-preview.1.24108.1">
-      <Uri>https://github.com/dotnet/extensions</Uri>
-      <Sha>acbe91ec5f89bd217cff1db5e6734ba0ff99d802</Sha>
-    </Dependency>
-    <Dependency Name="Microsoft.Extensions.Configuration.Abstractions" Version="9.0.0-preview.1.24080.9">
-=======
     <Dependency Name="Microsoft.Extensions.Diagnostics.Testing" Version="9.0.0-preview.2.24157.4">
       <Uri>https://github.com/dotnet/extensions</Uri>
       <Sha>8dcff4ab2e8242d8264a027385a30f79c1888627</Sha>
     </Dependency>
     <Dependency Name="Microsoft.Extensions.Configuration.Abstractions" Version="9.0.0-preview.2.24128.5">
->>>>>>> eaca163f
       <Uri>https://github.com/dotnet/runtime</Uri>
       <Sha>8e5e748c5c06d3e40244c725bd2124f06998f6c1</Sha>
     </Dependency>
