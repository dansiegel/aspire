// Licensed to the .NET Foundation under one or more agreements.
// The .NET Foundation licenses this file to you under the MIT license.

namespace Aspire.Hosting.Keycloak;

internal static class KeycloakContainerImageTags
{
    /// <summary>quay.io</summary>
    public const string Registry = "quay.io";

    /// <summary>keycloak/keycloak</summary>
    public const string Image = "keycloak/keycloak";
<<<<<<< HEAD

    /// <summary>25.0</summary>
    public const string Tag = "25.0";
=======
    public const string Tag = "26.0";
>>>>>>> 5fa9337a
}<|MERGE_RESOLUTION|>--- conflicted
+++ resolved
@@ -10,11 +10,7 @@
 
     /// <summary>keycloak/keycloak</summary>
     public const string Image = "keycloak/keycloak";
-<<<<<<< HEAD
 
-    /// <summary>25.0</summary>
-    public const string Tag = "25.0";
-=======
+    /// <summary>26.0</summary>
     public const string Tag = "26.0";
->>>>>>> 5fa9337a
 }