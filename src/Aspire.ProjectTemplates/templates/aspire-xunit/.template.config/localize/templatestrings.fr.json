--- conflicted
+++ resolved
@@ -1,20 +1,10 @@
 ﻿{
   "author": "Microsoft",
-<<<<<<< HEAD
-  "name": ".NET Aspire Test Project (xUnit)",
-  "description": "A project that contains xUnit.net integration tests of a .NET Aspire AppHost project.",
-  "symbols/Framework/description": "The target framework for the project.",
-  "symbols/Framework/choices/net9.0/description": "Target net9.0",
-  "symbols/skipRestore/description": "If specified, skips the automatic restore of the project on create.",
-  "postActions/restore/description": "Restore NuGet packages required by this project.",
-  "postActions/restore/manualInstructions/default/text": "Run 'dotnet restore'"
-=======
   "name": "Projet de test .NET Aspire (xUnit)",
   "description": "Projet qui contient les tests d’intégration xUnit.net d’un projet .NET Aspire AppHost.",
   "symbols/Framework/description": "Framework cible du projet.",
-  "symbols/Framework/choices/net8.0/description": "Cible net8.0",
+  "symbols/Framework/choices/net9.0/description": "Target net9.0",
   "symbols/skipRestore/description": "S’il est spécifié, ignore la restauration automatique du projet lors de la création.",
   "postActions/restore/description": "Restaurez les packages NuGet requis par ce projet.",
   "postActions/restore/manualInstructions/default/text": "Exécutez 'dotnet restore'"
->>>>>>> a8df59e4
 }