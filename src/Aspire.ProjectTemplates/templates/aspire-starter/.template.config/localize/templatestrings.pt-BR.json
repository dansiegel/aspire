﻿{
  "author": "Microsoft",
  "name": "Aplicativo inicial do .NET Aspire Starter",
  "description": "Um modelo de projeto para criar um aplicativo .NET Pool com um front-end da Web Blazor e um serviço de back-end da API Web, opcionalmente usando o Redis para cache.",
  "symbols/Framework/description": "A estrutura de destino do projeto.",
<<<<<<< HEAD
  "symbols/Framework/choices/net9.0/description": "Target net9.0",
  "symbols/UseRedisCache/displayName": "_Use Redis para cache (requer o Docker)",
  "symbols/UseRedisCache/description": "Configura se o aplicativo deve ser configurado para usar o Redis para cache. Requer que o Docker seja executado localmente.",
=======
  "symbols/Framework/choices/net8.0/description": "Destino net8.0",
  "symbols/UseRedisCache/displayName": "_Usar o Redis para cache (requer um tempo de execução de contêiner compatível)",
  "symbols/UseRedisCache/description": "Configura se o aplicativo deve ser configurado para usar o Redis para cache. Requer um runtime contêiner compatível para ser executado localmente; consulte https://aka.ms/dotnet/aspire/containers para obter mais detalhes.",
>>>>>>> 353d7701
  "symbols/CreateTestsProject/displayName": "Criar um projeto _tests",
  "symbols/CreateTestsProject/description": "Configura se um projeto deve ser criado para testes de integração usando o projeto AppHost.",
  "symbols/appHostHttpPort/description": "Número da porta a ser usado para o ponto de extremidade HTTP launchSettings.json do projeto AppHost.",
  "symbols/appHostOtlpHttpPort/description": "Número da porta a ser usado para o ponto de extremidade HTTP OTLP launchSettings.json do projeto AppHost.",
  "symbols/appHostResourceHttpPort/description": "Número da porta a ser usado para o ponto de extremidade HTTP do serviço de recurso launchSettings.json do projeto AppHost.",
  "symbols/appHostHttpsPort/description": "Número da porta a ser usado para o ponto de extremidade HTTPS launchSettings.json do projeto AppHost. Essa opção só é aplicável quando o parâmetro no-https não é usado.",
  "symbols/appHostOtlpHttpsPort/description": "Número da porta a ser usado para o ponto de extremidade HTTPS OTLP launchSettings.json do projeto AppHost.",
  "symbols/appHostResourceHttpsPort/description": "Número da porta a ser usado para o ponto de extremidade HTTPS do serviço de recurso launchSettings.json do projeto AppHost.",
  "symbols/webHttpPort/description": "Número da porta a ser usado para o ponto de extremidade HTTP launchSettings.json do projeto Web.",
  "symbols/webHttpsPort/description": "Número da porta a ser usada para o ponto de extremidade HTTPS em launchSettings.json. Essa opção só é aplicável quando o parâmetro no-https não é usado.",
  "symbols/apiServiceHttpPort/description": "Número da porta a ser usado para o ponto de extremidade HTTP launchSettings.json do projeto ApiService.",
  "symbols/apiServiceHttpsPort/description": "Número da porta a ser usado para o ponto de extremidade HTTPS launchSettings.json do projeto ApiService. Essa opção só é aplicável quando o parâmetro no-https não é usado.",
  "symbols/skipRestore/description": "Se especificado, ignora a restauração automática do projeto sendo criado.",
  "symbols/NoHttps/description": "Se o HTTPS deve ser desativado.",
  "postActions/set-startup-project/description": "Define o projeto de inicialização na solução",
  "postActions/restore/description": "Restaure os pacotes NuGet exigidos por este projeto.",
  "postActions/restore/manualInstructions/default/text": "Executa 'dotnet restore'"
}<|MERGE_RESOLUTION|>--- conflicted
+++ resolved
@@ -3,15 +3,9 @@
   "name": "Aplicativo inicial do .NET Aspire Starter",
   "description": "Um modelo de projeto para criar um aplicativo .NET Pool com um front-end da Web Blazor e um serviço de back-end da API Web, opcionalmente usando o Redis para cache.",
   "symbols/Framework/description": "A estrutura de destino do projeto.",
-<<<<<<< HEAD
-  "symbols/Framework/choices/net9.0/description": "Target net9.0",
-  "symbols/UseRedisCache/displayName": "_Use Redis para cache (requer o Docker)",
-  "symbols/UseRedisCache/description": "Configura se o aplicativo deve ser configurado para usar o Redis para cache. Requer que o Docker seja executado localmente.",
-=======
-  "symbols/Framework/choices/net8.0/description": "Destino net8.0",
+  "symbols/Framework/choices/net9.0/description": "Destino net9.0",
   "symbols/UseRedisCache/displayName": "_Usar o Redis para cache (requer um tempo de execução de contêiner compatível)",
   "symbols/UseRedisCache/description": "Configura se o aplicativo deve ser configurado para usar o Redis para cache. Requer um runtime contêiner compatível para ser executado localmente; consulte https://aka.ms/dotnet/aspire/containers para obter mais detalhes.",
->>>>>>> 353d7701
   "symbols/CreateTestsProject/displayName": "Criar um projeto _tests",
   "symbols/CreateTestsProject/description": "Configura se um projeto deve ser criado para testes de integração usando o projeto AppHost.",
   "symbols/appHostHttpPort/description": "Número da porta a ser usado para o ponto de extremidade HTTP launchSettings.json do projeto AppHost.",
