﻿{
  "author": "Microsoft",
  "name": "Úvodní aplikace .NET Aspire",
  "description": "Šablona projektu pro vytvoření aplikace .NET Aspire s webovým front-endem Blazor a back-endovou službou webového rozhraní API, volitelně s využitím Redisu pro ukládání do mezipaměti.",
  "symbols/Framework/description": "Cílová architektura pro projekt",
<<<<<<< HEAD
  "symbols/Framework/choices/net9.0/description": "Target net9.0",
  "symbols/UseRedisCache/displayName": "_Use Redis pro ukládání do mezipaměti (vyžaduje Docker)",
  "symbols/UseRedisCache/description": "Nakonfiguruje, jestli se má aplikace nastavit tak, aby pro ukládání do mezipaměti používala Redis. Vyžaduje místní spuštění Dockeru.",
=======
  "symbols/Framework/choices/net8.0/description": "Cílový net8.0",
  "symbols/UseRedisCache/displayName": "_Použít Redis pro ukládání do mezipaměti (vyžaduje podporovaný modul runtime kontejneru)",
  "symbols/UseRedisCache/description": "Nakonfiguruje, jestli se má aplikace nastavit tak, aby pro ukládání do mezipaměti používala Redis. K místnímu spouštění se vyžaduje podporovaný modul runtime kontejneru. Další podrobnosti najdete na https://aka.ms/dotnet/aspire/containers.",
>>>>>>> 353d7701
  "symbols/CreateTestsProject/displayName": "Vytvoření projektu _tests",
  "symbols/CreateTestsProject/description": "Konfiguruje, jestli se má vytvořit projekt pro testy integrace pomocí projektu AppHost.",
  "symbols/appHostHttpPort/description": "Číslo portu, který se má použít pro koncový bod HTTP v launchSettings.json projektu AppHost.",
  "symbols/appHostOtlpHttpPort/description": "Číslo portu, který se má použít pro koncový bod HTTP OTLP v launchSettings.json projektu AppHost.",
  "symbols/appHostResourceHttpPort/description": "Číslo portu, který se má použít pro koncový bod HTTP služby prostředků v launchSettings.json projektu AppHost.",
  "symbols/appHostHttpsPort/description": "Číslo portu, který se má použít pro koncový bod HTTPS v launchSettings.json projektu AppHost. Tato možnost se dá použít jenom v případě, že se nepoužívá parametr no-https.",
  "symbols/appHostOtlpHttpsPort/description": "Číslo portu, který se má použít pro koncový bod HTTPS OTLP v launchSettings.json projektu AppHost.",
  "symbols/appHostResourceHttpsPort/description": "Číslo portu, který se má použít pro koncový bod HTTPS služby prostředků v launchSettings.json projektu AppHost.",
  "symbols/webHttpPort/description": "Číslo portu, který se má použít pro koncový bod HTTP v launchSettings.json webového projektu.",
  "symbols/webHttpsPort/description": "Číslo portu, který se má použít pro koncový bod HTTPS v launchSettings.json webového projektu. Tato možnost se dá použít jenom v případě, že se nepoužívá parametr no-https.",
  "symbols/apiServiceHttpPort/description": "Číslo portu, který se má použít pro koncový bod HTTP v launchSettings.json projektu ApiService.",
  "symbols/apiServiceHttpsPort/description": "Číslo portu, který se má použít pro koncový bod HTTPS v launchSettings.json projektu ApiService. Tato možnost se dá použít jenom v případě, že se nepoužívá parametr no-https.",
  "symbols/skipRestore/description": "Pokud se tato možnost zadá, přeskočí automatické obnovení projektu při vytvoření.",
  "symbols/NoHttps/description": "Určuje, jestli se má vypnout protokol HTTPS.",
  "postActions/set-startup-project/description": "Nastaví projekt po spuštění v řešení",
  "postActions/restore/description": "Obnoví balíčky NuGet vyžadované tímto projektem.",
  "postActions/restore/manualInstructions/default/text": "Spustit dotnet restore"
}<|MERGE_RESOLUTION|>--- conflicted
+++ resolved
@@ -3,15 +3,9 @@
   "name": "Úvodní aplikace .NET Aspire",
   "description": "Šablona projektu pro vytvoření aplikace .NET Aspire s webovým front-endem Blazor a back-endovou službou webového rozhraní API, volitelně s využitím Redisu pro ukládání do mezipaměti.",
   "symbols/Framework/description": "Cílová architektura pro projekt",
-<<<<<<< HEAD
-  "symbols/Framework/choices/net9.0/description": "Target net9.0",
-  "symbols/UseRedisCache/displayName": "_Use Redis pro ukládání do mezipaměti (vyžaduje Docker)",
-  "symbols/UseRedisCache/description": "Nakonfiguruje, jestli se má aplikace nastavit tak, aby pro ukládání do mezipaměti používala Redis. Vyžaduje místní spuštění Dockeru.",
-=======
-  "symbols/Framework/choices/net8.0/description": "Cílový net8.0",
+  "symbols/Framework/choices/net9.0/description": "Cílový net9.0",
   "symbols/UseRedisCache/displayName": "_Použít Redis pro ukládání do mezipaměti (vyžaduje podporovaný modul runtime kontejneru)",
   "symbols/UseRedisCache/description": "Nakonfiguruje, jestli se má aplikace nastavit tak, aby pro ukládání do mezipaměti používala Redis. K místnímu spouštění se vyžaduje podporovaný modul runtime kontejneru. Další podrobnosti najdete na https://aka.ms/dotnet/aspire/containers.",
->>>>>>> 353d7701
   "symbols/CreateTestsProject/displayName": "Vytvoření projektu _tests",
   "symbols/CreateTestsProject/description": "Konfiguruje, jestli se má vytvořit projekt pro testy integrace pomocí projektu AppHost.",
   "symbols/appHostHttpPort/description": "Číslo portu, který se má použít pro koncový bod HTTP v launchSettings.json projektu AppHost.",
