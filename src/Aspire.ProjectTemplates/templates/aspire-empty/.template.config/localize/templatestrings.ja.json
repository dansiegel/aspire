﻿{
  "author": "Microsoft",
<<<<<<< HEAD
  "name": ".NET Aspire Application",
  "description": "A project template for creating an empty .NET Aspire app.",
  "symbols/Framework/description": "The target framework for the project.",
  "symbols/Framework/choices/net9.0/description": "Target net9.0",
  "symbols/appHostHttpPort/description": "Port number to use for the HTTP endpoint in launchSettings.json of the AppHost project.",
  "symbols/appHostOtlpHttpPort/description": "Port number to use for the OTLP HTTP endpoint in launchSettings.json of the AppHost project.",
  "symbols/appHostResourceHttpPort/description": "Port number to use for the resource service HTTP endpoint in launchSettings.json of the AppHost project.",
  "symbols/appHostHttpsPort/description": "Port number to use for the HTTPS endpoint in launchSettings.json of the AppHost project. This option is only applicable when the parameter no-https is not used.",
  "symbols/appHostOtlpHttpsPort/description": "Port number to use for the OTLP HTTPS endpoint in launchSettings.json of the AppHost project.",
  "symbols/appHostResourceHttpsPort/description": "Port number to use for the resource service HTTPS endpoint in launchSettings.json of the AppHost project.",
  "symbols/skipRestore/description": "If specified, skips the automatic restore of the project on create.",
  "symbols/NoHttps/description": "Whether to turn off HTTPS.",
  "postActions/set-startup-project/description": "Sets the startup project in the solution",
  "postActions/restore/description": "Restore NuGet packages required by this project.",
  "postActions/restore/manualInstructions/default/text": "Run 'dotnet restore'"
=======
  "name": ".NET Aspire アプリケーション",
  "description": "空の .NET Aspire アプリを作成するためのプロジェクト テンプレート。",
  "symbols/Framework/description": "プロジェクトのターゲット フレームワークです。",
  "symbols/Framework/choices/net8.0/description": "ターゲット net8.0",
  "symbols/appHostHttpPort/description": "AppHost プロジェクトの launchSettings.json の HTTP エンドポイントに使用するポート番号。",
  "symbols/appHostOtlpHttpPort/description": "AppHost プロジェクトの launchSettings.json で OTLP HTTP エンドポイントに使用するポート番号。",
  "symbols/appHostResourceHttpPort/description": "AppHost プロジェクトの launchSettings.json のリソース サービス HTTP エンドポイントに使用するポート番号。",
  "symbols/appHostHttpsPort/description": "AppHost プロジェクトの launchSettings.json の HTTPS エンドポイントに使用するポート番号。このオプションは、パラメーター no-https を使用しない場合にのみ適用されます。",
  "symbols/appHostOtlpHttpsPort/description": "AppHost プロジェクトの launchSettings.json で OTLP HTTPS エンドポイントに使用するポート番号。",
  "symbols/appHostResourceHttpsPort/description": "AppHost プロジェクトの launchSettings.json のリソース サービス HTTPS エンドポイントに使用するポート番号。",
  "symbols/skipRestore/description": "指定した場合、作成時にプロジェクトの自動復元がスキップされます。",
  "symbols/NoHttps/description": "HTTPS をオフにするかどうか。",
  "postActions/set-startup-project/description": "ソリューションのスタートアップ プロジェクトを設定します",
  "postActions/restore/description": "このプロジェクトに必要な NuGet パッケージを復元します。",
  "postActions/restore/manualInstructions/default/text": "'dotnet restore' を実行する"
>>>>>>> a8df59e4
}<|MERGE_RESOLUTION|>--- conflicted
+++ resolved
@@ -1,26 +1,9 @@
 ﻿{
   "author": "Microsoft",
-<<<<<<< HEAD
-  "name": ".NET Aspire Application",
-  "description": "A project template for creating an empty .NET Aspire app.",
-  "symbols/Framework/description": "The target framework for the project.",
-  "symbols/Framework/choices/net9.0/description": "Target net9.0",
-  "symbols/appHostHttpPort/description": "Port number to use for the HTTP endpoint in launchSettings.json of the AppHost project.",
-  "symbols/appHostOtlpHttpPort/description": "Port number to use for the OTLP HTTP endpoint in launchSettings.json of the AppHost project.",
-  "symbols/appHostResourceHttpPort/description": "Port number to use for the resource service HTTP endpoint in launchSettings.json of the AppHost project.",
-  "symbols/appHostHttpsPort/description": "Port number to use for the HTTPS endpoint in launchSettings.json of the AppHost project. This option is only applicable when the parameter no-https is not used.",
-  "symbols/appHostOtlpHttpsPort/description": "Port number to use for the OTLP HTTPS endpoint in launchSettings.json of the AppHost project.",
-  "symbols/appHostResourceHttpsPort/description": "Port number to use for the resource service HTTPS endpoint in launchSettings.json of the AppHost project.",
-  "symbols/skipRestore/description": "If specified, skips the automatic restore of the project on create.",
-  "symbols/NoHttps/description": "Whether to turn off HTTPS.",
-  "postActions/set-startup-project/description": "Sets the startup project in the solution",
-  "postActions/restore/description": "Restore NuGet packages required by this project.",
-  "postActions/restore/manualInstructions/default/text": "Run 'dotnet restore'"
-=======
   "name": ".NET Aspire アプリケーション",
   "description": "空の .NET Aspire アプリを作成するためのプロジェクト テンプレート。",
   "symbols/Framework/description": "プロジェクトのターゲット フレームワークです。",
-  "symbols/Framework/choices/net8.0/description": "ターゲット net8.0",
+  "symbols/Framework/choices/net9.0/description": "Target net9.0",
   "symbols/appHostHttpPort/description": "AppHost プロジェクトの launchSettings.json の HTTP エンドポイントに使用するポート番号。",
   "symbols/appHostOtlpHttpPort/description": "AppHost プロジェクトの launchSettings.json で OTLP HTTP エンドポイントに使用するポート番号。",
   "symbols/appHostResourceHttpPort/description": "AppHost プロジェクトの launchSettings.json のリソース サービス HTTP エンドポイントに使用するポート番号。",
@@ -32,5 +15,4 @@
   "postActions/set-startup-project/description": "ソリューションのスタートアップ プロジェクトを設定します",
   "postActions/restore/description": "このプロジェクトに必要な NuGet パッケージを復元します。",
   "postActions/restore/manualInstructions/default/text": "'dotnet restore' を実行する"
->>>>>>> a8df59e4
 }