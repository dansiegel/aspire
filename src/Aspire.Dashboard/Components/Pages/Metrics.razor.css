--- conflicted
+++ resolved
@@ -31,15 +31,12 @@
         "chart";
     width: 100%;
     gap: calc(var(--design-unit) * 4px);
-<<<<<<< HEAD
-=======
 }
 
 @media (min-width: 768px) {
     ::deep .metrics-chart {
         padding-left: 40px;
     }
->>>>>>> c3a4754e
 }
 
 ::deep .metrics-chart-header {
@@ -96,10 +93,10 @@
     margin-left: 10px;
 }
 
-<<<<<<< HEAD
 ::deep .plotly-chart-container-single-metric-view {
     margin-left: -40px;
-=======
+}
+
 ::deep .plotly-chart-container {
     width: 100%;
     max-width: 650px;
@@ -116,7 +113,6 @@
     ::deep .plotly-chart-container {
         margin-left: -20px;
     }
->>>>>>> c3a4754e
 }
 
 ::deep .metric-info-icon {
