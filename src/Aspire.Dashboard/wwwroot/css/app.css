.visualizer-title-grid {
    display: grid;
    grid-template-columns: auto 1fr auto;
    grid-template-areas: "dialog-icon dialog-title dialog-format";
    grid-column-gap: 8px;
}

fluent-toolbar fluent-switch,
fluent-toolbar p {
    margin-inline-end: 15px;
}

fluent-toolbar[orientation=horizontal] {
    width: 100%;
    padding-right: calc(var(--design-unit) * 2px);
}

fluent-toolbar::part(positioning-region) {
    row-gap: calc(var(--design-unit) * 1.5px);
}

fluent-toolbar::part(end) {
    flex-wrap: wrap;
    row-gap: calc(var(--design-unit) * 1.5px);
}

/* Hide any web components that haven't been */
:not(:defined),
.before-upgrade {
    visibility: hidden;
}

.col-long-content {
    overflow: hidden;
    text-overflow: ellipsis;
    white-space: nowrap;
    height: 100%;
}

.trace-tag-icon {
    margin-right: 3px;
}

:root {
    --log-critical: #F8ECEB;
    --log-error: #F8ECEB;
    --log-warning: #FBF3DD;
    --info: #717171 !important;
    --warning: #E85E36 !important;
    --success: #108310 !important;
    --badge-fill-error: var(--error);
    --badge-fill-warning: var(--warning);
    --badge-color-error: var(--foreground-on-accent-rest);
    --foreground-subtext-rest: #5D5D5D;
    --foreground-subtext-hover: #6C6C6C;
    --error-ui-foreground-color: #131313;
    --error-ui-accent-foreground-color: #1d00d0;
    --reconnection-ui-bg: rgb(255, 255, 255);
    --error-counter-badge-foreground-color: var(--neutral-fill-rest);
    --kbd-background-color: var(--neutral-layer-4);
    --messagebar-warning-background-color: #FDF6F3;
    --messagebar-warning-border-color: #f4bfab;
    --messagebar-info-background-color: #f5f5f5;
    --messagebar-info-border-color: #d1d1d1;
    --layout-toolbar-padding: calc(var(--design-unit) * 1.5px);
    /*
        --neutral-layer-2 is the background for the body of most of the site so
        we can default the datagrid hover color to that and just override it as
        necessary elsewhere (e.g. in the details view)
    */
    --datagrid-hover-color: var(--neutral-layer-2-hover);
    /* highlight JS theme variables */
    --hljs-default: #545454;
    --hljs-comment: #696969;
    --hljs-variable: #d91e18;
    --hljs-literal: #aa5d00;
    --hljs-attribute: #aa5d00;
    --hljs-string: green;
    --hljs-section: #007faa;
    --hljs-keyword: #7928a1;
}

[data-theme="dark"] {
    --log-critical: #493634;
    --log-error: #493634;
    --log-warning: #3F3A2B;
    --foreground-subtext-rest: #8D8D8D;
    --foreground-subtext-hover: #A1A1A1;
    --error-ui-foreground-color: #000000;
    --error-ui-accent-foreground-color: #512bd4;
    --reconnection-ui-bg: #D6D6D6;
    --error-counter-badge-foreground-color: #ffffff;
    --kbd-background-color: var(--fill-color);
    --messagebar-warning-background-color: #411200;
    --messagebar-warning-border-color: #DA3B01;
    --messagebar-info-background-color: #141414;
    --messagebar-info-border-color: #666;
    /* overrides of default fluentui-blazor styling */
    --error: #E10B11 !important;
    color-scheme: dark;
    /* highlight JS theme variables */
    --hljs-default: #f8f8f2;
    --hljs-comment: #d4d0ab;
    --hljs-variable: #ffa07a;
    --hljs-literal: #f5ab35;
    --hljs-attribute: gold;
    --hljs-string: #abe338;
    --hljs-section: #00e0e0;
    --hljs-keyword: #dcc6e0;
}

/*
    Override the `cursor: pointer` in the default styles from fluentui-blazor since
    we don't have selection implemented and the pointer doesn't really make sense.
    The `fluent-data-grid-row[role='row']` part added to the beginning is a bit of
    a hack to get the specificity higher than the default style to avoid using
    `!important` just in case there's a reason to to override further later.
*/
.fluent-data-grid-row[role='row'].hover:not([row-type='header'],[row-type='sticky-header']):hover {
    cursor: auto;
}

.enable-row-click .fluent-data-grid-row[role='row'].hover:not([row-type='header'],[row-type='sticky-header']):hover {
    cursor: pointer;
}

[data-theme="light"] {
    color-scheme: light;
}

fluent-select.resource-list {
    /* overrides of default fluentui-blazor styling */
    --disabled-opacity: 0.7;
}

[data-theme="dark"] fluent-select.resource-list {
    /* overrides of default fluentui-blazor styling */
    --disabled-opacity: 0.85;
}

h1 {
    font-size: var(--type-ramp-plus-4-font-size);
    line-height: var(--type-ramp-plus-4-line-height);
    margin-top: 0.25rem;
    margin-bottom: 0.5rem;
}

#components-reconnect-modal :is(h5, p) {
    color: var(--error-ui-foreground-color);
}

#components-reconnect-modal a {
    color: var(--error-ui-accent-foreground-color);
}

#components-reconnect-modal {
    /* avoid making modal take the entire screen dimensions */
    inset: unset !important;

    /* force modal to be compact, centered, slightly padded, and towards the top - media queries below adjust the width and height of the modal for
     mobile and desktop screens
    */
    top: 5% !important;
    padding: 2px;

    /* add a slight shadow */
    box-shadow: 2px 2px 2px var(--neutral-fill-secondary-rest);

    /* avoid modal being see-through */
    opacity: 1 !important;

    /* ensure sufficient contrast between all elements in the modal and its background */
    background-color: var(--reconnection-ui-bg) !important;
}

@media (max-width: 768px) {
    #components-reconnect-modal {
         left: 15% !important;
         right: 15% !important;
         height: 130px;
    }

    fluent-toolbar[orientation=horizontal].main-toolbar {
        padding-left: calc(var(--design-unit) * 2px);
        padding-right: calc(var(--design-unit) * 2px);
    }

    /* we want less padding on mobile screens to preserve screen height for other elements */
    .page-header {
        padding: calc(var(--design-unit) * 1.5px) calc(var(--design-unit) * 2.5px) 0;
        width: fit-content;
    }

    .page-header > h1 {
        white-space: normal;
    }

    .hidden-on-mobile {
        visibility: collapse;
    }
}

@media (min-width: 768px) {
    #components-reconnect-modal {
        left: 30% !important;
        right: 30% !important;
        height: 105px;
    }

    fluent-toolbar[orientation=horizontal].main-toolbar {
        padding-left: calc(var(--design-unit) * 4.5px);
        padding-right: calc(var(--design-unit) * 2px);
    }

    .page-header {
        padding: calc(var(--design-unit) * 1.5px) calc(var(--design-unit) * 4.5px);
    }
 }

.datagrid-overflow-area,
.parent-details-container {
    /*
        Height of the browser - static height for other content
        TODO: Is there a better way to do this?
    */
    height: 100%;
    min-width: 100%;
    overflow: auto;
}

/*fluent-data-grid .empty-content-cell,
fluent-data-grid .loading-content-cell {
    padding: calc(var(--design-unit) * 5px);
    display: flex;
    align-items: center;
}
*/
/*
    Default LoadingContent template has align-items set to start, so the
    text doesn't line up with the spinner properly. It is set via inline style
    so we need to use !important to override it.
*/
/*fluent-data-grid .loading-content-cell .stack-horizontal {
    align-items: center !important;
    column-gap: calc(var(--design-unit) * 2px) !important;
}*/

.custom-body-content {
    margin-right: 10px;
}

.top-messagebar {
    padding: calc(var(--design-unit) * 4px);
    padding-top: calc(var(--design-unit) * 2px);
    padding-bottom: 0 !important;
}

.fluent-messagebar.intent-warning {
    background-color: var(--messagebar-warning-background-color) !important;
    border: 1px solid var(--messagebar-warning-border-color) !important;
}

.fluent-messagebar.intent-info {
    background-color: var(--messagebar-info-background-color) !important;
    border: 1px solid var(--messagebar-info-border-color) !important;
}

/* The fluent dialog's default fill color is too dark in our current dark theme.
   Setting it to the floating layer allows it to stand out more and doesn't impact light theme. */
fluent-dialog::part(control) {
    background: var(--neutral-layer-floating);
}

fluent-dialog fluent-toolbar {
    background-color: var(--neutral-layer-floating);
}

/* Changing the dialog's fill color means stealth buttons on the dialog have the wrong background,
   so change it to match */
fluent-dialog fluent-button[appearance=stealth]:not(:hover)::part(control),
fluent-dialog fluent-button[appearance=lightweight]:not(:hover)::part(control),
fluent-dialog fluent-anchor[appearance=stealth]:not(:hover)::part(control),
fluent-dialog fluent-anchor[appearance=lightweight]:not(:hover)::part(control) {
    background: var(--neutral-layer-floating);
}

/* But changing the stealth button's background in dialogs means the stealth buttons used as headers for grid cells
   now have the wrong background. So change that back */
fluent-dialog .fluent-data-grid-cell[cell-type=columnheader] fluent-button[appearance=stealth]:not(:hover)::part(control) {
    background: var(--fill-layer);
}

.pane-details-subtext {
    color: var(--foreground-subtext-rest);
    padding-left: 0.5rem;
    font-size: 12px;
}

/*fluent-data-grid-row {
    align-items: center;
}*/

.fluent-data-grid-cell .long-inner-content {
    width: inherit;
    overflow: hidden;
    text-overflow: ellipsis;
}

.parent-details-container {
    display: grid;
    grid-template-rows: 1fr;
    gap: calc(var(--design-unit) * 2px);
}

.version {
    text-align: end;
    font-size: small;
    width: 100%;
    flex-grow: 1;

    /* right/bottom align the inner version text */
    display: flex;
    flex-direction: row-reverse;
    align-items: flex-end;
}

.anchor-no-padding::part(control) {
    padding: 0;
    flex-grow: 0;
}

.ellipsis-overflow {
    overflow: hidden;
    text-overflow: ellipsis;
    white-space: nowrap;
}

.fluent-popover-header,
.fluent-popover-body {
    color: var(--neutral-foreground-rest);
}

.subtext {
    color: var(--foreground-subtext-rest);
}

.selected-row .subtext {
    color: var(--neutral-foreground-rest);
}

.validation-message {
    color: var(--error);
}

.selected-row,
.selected-row fluent-button[appearance=lightweight]:not(:hover)::part(control),
.selected-row fluent-anchor[appearance=lightweight]:not(:hover)::part(control) {
    background-color: var(--neutral-fill-secondary-rest); /* Same color as the menu hover */
}

.selected-row fluent-button[appearance=lightweight]:hover::part(control),
.selected-row fluent-anchor[appearance=lightweight]:hover::part(control){
    background-color: var(--neutral-fill-stealth-rest); /* Essentially inverts the hover compared to an unselected row */
}

.severity-icon {
    vertical-align: text-bottom;
    margin-right: 3px;
}

.persistent-container-icon {
    vertical-align: text-bottom;
    margin-left: 4px;
}

.align-text-bottom {
    vertical-align: text-bottom;
}

.visually-hidden {
     top: 0;
     left: -2px;
     width: 1px;
     height: 1px;
     position: absolute;
     overflow: hidden;
 }

split-panels::part(handle) {
    display: none;
}

div.error-counter-badge {
    padding: 3px 3px;
    color: var(--error-counter-badge-foreground-color) !important; /* color is applied directly to div style, so !important to override since we can't use a more specific selector */
}

.layout >.header > .header-gutters {
    margin: 0 1.5rem 0 0;
}

layout > .header {
    font-size: var(--type-ramp-base-font-size);
}

.flex-filler {
    flex-grow: 1;
}


kbd {
    color: unset;
    background-color: var(--kbd-background-color);
}

fluent-switch.table-switch::part(label) {
     width: 160px;
}

/*
    If ShowHover is enabled on a FluentDataGrid, we need to tweak the way anchors and buttons
    are colored when a row is hovered
*/
.fluent-data-grid-row[row-type=default].hover:hover fluent-anchor[appearance=lightweight]::part(control):not(:hover),
.fluent-data-grid-row[row-type=default].hover:hover fluent-anchor[appearance=stealth]::part(control):not(:hover),
.fluent-data-grid-row[row-type=default].hover:hover fluent-button[appearance=lightweight]::part(control):not(:hover),
.fluent-data-grid-row[row-type=default].hover:hover fluent-button[appearance=stealth]::part(control):not(:hover) {
    background-color: var(--datagrid-hover-color);
}

.fluent-data-grid-row[row-type=default].hover:hover fluent-anchor[appearance=lightweight]::part(control):hover,
.fluent-data-grid-row[row-type=default].hover:hover fluent-anchor[appearance=stealth]::part(control):hover,
.fluent-data-grid-row[row-type=default].hover:hover fluent-button[appearance=lightweight]::part(control):hover,
.fluent-data-grid-row[row-type=default].hover:hover fluent-button[appearance=stealth]::part(control):hover {
    background-color: var(--fill-color);
}

.property-grid-container {
    grid-area: main;
    overflow: auto;
    width: 100%;
    height: 100%;
    padding: calc(var(--design-unit) * 1px);
    padding-top: 0;
}

.property-grid-container fluent-accordion {
    gap: calc(var(--design-unit) * 2px);
    margin-bottom: calc(var(--design-unit) * 1px);
    --fill-color: var(--neutral-layer-1);
}

.property-grid-container fluent-accordion .fluent-data-grid {
    --datagrid-hover-color: var(--neutral-layer-1-hover);
}

/* Under the current light theme, --neutral-layer-1 is too white, so we'll
   use something that's halfway between --neutral-layer-2 and --neutral-layer-1.
*/
[data-theme="light"] .property-grid-container fluent-accordion {
    --fill-color: var(--neutral-fill-rest);
}

.property-grid-container fluent-accordion-item,
.property-grid-container fluent-accordion-item::part(region) {
    background-color: var(--fill-color);
}

/* This is a hack because we can't do a selector that selects inside of a ::part,
   which is what we'd need to do to access `::part(heading):not(:hover) .icon`.
   So instead we just change the color token the non-hovered state uses.
*/
[data-theme="light"] .property-grid-container fluent-accordion-item::part(icon) {
    --neutral-fill-stealth-rest-on-neutral-fill-layer-rest: var(--fill-color);
}

.property-grid-container fluent-accordion-item::part(region) {
    padding-bottom: 0;
}

.property-grid-container fluent-accordion-item::part(heading-content) {
    font-weight: 600;
    font-size: var(--type-ramp-plus-1-font-size);
}

.property-grid-container fluent-accordion .fluent-data-grid-row:last-of-type {
    border-bottom: none;
}

.property-grid-container fluent-accordion .fluent-data-grid-row fluent-button[appearance=stealth]::part(control):not(:hover),
.property-grid-container fluent-accordion .fluent-data-grid-row fluent-button[appearance=lightweight]::part(control):not(:hover) {
    background-color: var(--fill-color);
}

.property-grid-container fluent-accordion .fluent-data-grid-row:not([row-type=default]) fluent-button[appearance=stealth]::part(control):hover,
.property-grid-container fluent-accordion .fluent-data-grid-row:not([row-type=default]) fluent-button[appearance=lightweight]::part(control):hover {
    background-color: var(--neutral-fill-stealth-hover-on-neutral-fill-layer-rest);
}

/* Under the current dark theme, the fluent-badge background color was too dark on --neutral-layer-1 */
[data-theme="dark"] .property-grid-container fluent-accordion-item fluent-badge::part(control) {
    background-color: var(--neutral-fill-active);
}

.total-items-footer {
    padding-top: calc(var(--design-unit) * 2.5px);
    padding-left: calc(var(--design-unit) * 4.5px);
    padding-bottom: calc(var(--design-unit) * 2.5px);
}

/* Align the toast with the top of the body/bottom of the header
   and the right edge of the filter box
*/
.layout .fluent-toast-provider.position-topright {
    top: 50px;
    right: calc(var(--design-unit) * 1.5px);
}


/* Some of the data-columns (e.g. logs and details in the resource page)
   should not have ellipsis as this is unnecessary and a bit distracting.

*/
.fluent-data-grid .no-ellipsis {
    text-overflow: unset;
}

.endpoint-overflow {
    overflow-x: visible !important;
}

.endpoint-overflow .fluent-overflow-more fluent-button {
    vertical-align: middle;
}

.endpoint-button {
    height: unset;
    font-size: var(--type-ramp-minus-1-font-size);
    line-height: var(--type-ramp-minus-1-line-height);
}

.endpoint-button::part(control) {
    padding: calc(((var(--design-unit) * 0.5) - var(--stroke-width)) * 1px) calc((var(--design-unit) - var(--stroke-width)) * 1px);
}

.telemetry-filter-button::part(content) {
    max-width: 350px;
    overflow: hidden;
    text-overflow: ellipsis
}

.mobile-toolbar {
    width: 100%;
    height: max(5vh, 30px);
}

.mobile-absolute-toolbar {
    position: absolute;
    left: 0;
    bottom: 0;
}

.page-content-container {
    height: 100%;
    overflow: auto;
}

.log-overflow {
    --console-theme-black: #0C0C0C;
    --console-theme-blue: #0037DA;
    --console-theme-cyan: #3A96DD;
    --console-theme-green: #13A10E;
    --console-theme-magenta: #CD13E8;
    --console-theme-bg-red: #F80F24;
    --console-theme-fg-red: #C50F1F;
    --console-theme-white: #CCCCCC;
    --console-theme-yellow: #C19C00;

    --console-theme-bright-black: #767676;
    --console-theme-bright-blue: #3B78FF;
    --console-theme-bright-cyan: #61D6D6;
    --console-theme-bright-green: #16C60C;
    --console-theme-bright-magenta: #DA01FA;
    --console-theme-bright-red: #E74856;
    --console-theme-bright-white: #F2F2F2;
    --console-theme-bright-yellow: #F9F1A5;

    --line-number-color: #848484;
    --timestamp-color: var(--line-number-color);
    --console-background-color: var(--console-theme-black);
    --console-background-color-hover: #1D1D1D;
    --console-font-color: var(--console-theme-white);

    width: 100%;
    overflow: auto;
}

.console-overflow {
    background-color: var(--console-background-color);
    height: 100%;
}

.log-container {
    font-family: 'Cascadia Mono', Consolas, monospace;
    font-size: 13px;
    line-height: 20px;
    overflow: visible;
    display: flex;
    flex-direction: column;
    width: 100%;
}

.log-line-row-container {
    width: 100%;
    overflow: hidden;
}

.log-line-row {
    cursor: text;
    padding: 0 12px 0 0;
    white-space: pre-wrap;

    display: flex;
    flex-direction: row;
    flex-grow: 1;
}

.log-line-area {
    flex-grow: 1;
    justify-content: flex-start;
    display: flex;
    flex-direction: row;
}

.log-line-number {
    min-width: 53px;
    text-align: right;
    align-self: flex-start;
    flex-shrink: 0;
    color: var(--line-number-color);
    user-select: none;
    cursor: default;
    height: 100%;
}

.log-content {
    word-break: break-all;
    margin-left: 20px;
    position: relative;
    margin-right: 6px;
    user-select: text;
    cursor: text;
    white-space: pre-wrap;
    overflow-wrap: anywhere;
}

.resource-select-application-label {
    color: var(--accent-foreground-rest);
}

.filter-input-container {
    width: 85%;
}

.layout fluent-toolbar > .fluent-input-label {
    margin-bottom: 0;
}

.action-divider {
    display: inline;
    height: 20px;
}

.grid-action-container {
    display: inline-flex;
    column-gap: 4px;
    align-items: center;
}

.empty-data::before {
    content: "-"
}

.main-grid-expand-container {
    display: inline-block;
    width: 18px;
}

.main-grid-expand-container svg {
    transition: transform 0.1s linear;
    pointer-events: none;
}

.main-grid-collapsed svg {
    transform: rotate(0deg);
}

.main-grid-expanded svg {
    transform: rotate(90deg);
}

.main-grid-expand-button {
    width: 18px;
    height: 24px;
    min-width: 18px;
    vertical-align: middle;
}

<<<<<<< HEAD
/* VNB - Not needed anymore?*/
.main-grid .fluent-data-grid-row[row-type='sticky-header'] th:first-child {
    margin-left: 8px;
=======
.main-grid fluent-data-grid-row[row-type='sticky-header'] fluent-data-grid-cell:first-child {
    margin-left: 5px;
>>>>>>> 348ac057
}

.main-grid .fluent-data-grid-row[row-type='default'] td.expand-col {
    padding-left: 0;
    border-left: 0;
}

<<<<<<< HEAD
.main-grid .fluent-data-grid-row[row-type='default'] td:first-child:not(.expand-col) {
    margin-left: 8px;
=======
.main-grid fluent-data-grid-row[row-type='default'] fluent-data-grid-cell:first-child:not(.expand-col) {
    margin-left: 5px;
}

.toolbar-left {
    margin-left: 0;
>>>>>>> 348ac057
}<|MERGE_RESOLUTION|>--- conflicted
+++ resolved
@@ -706,14 +706,9 @@
     vertical-align: middle;
 }
 
-<<<<<<< HEAD
 /* VNB - Not needed anymore?*/
 .main-grid .fluent-data-grid-row[row-type='sticky-header'] th:first-child {
-    margin-left: 8px;
-=======
-.main-grid fluent-data-grid-row[row-type='sticky-header'] fluent-data-grid-cell:first-child {
     margin-left: 5px;
->>>>>>> 348ac057
 }
 
 .main-grid .fluent-data-grid-row[row-type='default'] td.expand-col {
@@ -721,15 +716,10 @@
     border-left: 0;
 }
 
-<<<<<<< HEAD
 .main-grid .fluent-data-grid-row[row-type='default'] td:first-child:not(.expand-col) {
-    margin-left: 8px;
-=======
-.main-grid fluent-data-grid-row[row-type='default'] fluent-data-grid-cell:first-child:not(.expand-col) {
     margin-left: 5px;
 }
 
 .toolbar-left {
     margin-left: 0;
->>>>>>> 348ac057
 }